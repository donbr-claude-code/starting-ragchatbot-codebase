--- conflicted
+++ resolved
@@ -13,7 +13,31 @@
     "python-multipart==0.0.20",
     "python-dotenv==1.1.1",
     "pytest>=8.4.2",
-<<<<<<< HEAD
+    "httpx>=0.25.0",
+]
+
+[tool.pytest.ini_options]
+testpaths = ["backend/tests"]
+python_files = ["test_*.py"]
+python_classes = ["Test*"]
+python_functions = ["test_*"]
+addopts = [
+    "-v",
+    "--tb=short",
+    "--strict-markers",
+    "--disable-warnings",
+    "--color=yes"
+]
+markers = [
+    "unit: Unit tests",
+    "integration: Integration tests",
+    "api: API endpoint tests",
+    "slow: Slow running tests"
+]
+filterwarnings = [
+    "ignore::DeprecationWarning",
+    "ignore::PendingDeprecationWarning",
+    "ignore:.*resource_tracker.*:UserWarning"
 ]
 
 [dependency-groups]
@@ -68,31 +92,4 @@
     ".mypy_cache",
     ".pytest_cache",
     "chroma_db",
-=======
-    "httpx>=0.25.0",
-]
-
-[tool.pytest.ini_options]
-testpaths = ["backend/tests"]
-python_files = ["test_*.py"]
-python_classes = ["Test*"]
-python_functions = ["test_*"]
-addopts = [
-    "-v",
-    "--tb=short",
-    "--strict-markers",
-    "--disable-warnings",
-    "--color=yes"
-]
-markers = [
-    "unit: Unit tests",
-    "integration: Integration tests",
-    "api: API endpoint tests",
-    "slow: Slow running tests"
-]
-filterwarnings = [
-    "ignore::DeprecationWarning",
-    "ignore::PendingDeprecationWarning",
-    "ignore:.*resource_tracker.*:UserWarning"
->>>>>>> 01985840
 ]